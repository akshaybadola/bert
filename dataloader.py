import io
from functools import partial

import torch
import numpy as np

from transformers import AutoTokenizer
import datasets


# TODO: Add seed for numpy maybe
class BertDataset(torch.utils.data.Dataset):
    """Return a sentence pair from the dataset

    Pick two sentences :code:`sentence_a`, and :code:`sentence_b` from data

    50% of the time :code:`sentence_b` is next sentence, rest random

    Return [CLS] :code:`sentence_a` [SEP] :code:`sentence_b` [SEP]
    and :code:`next_sent` if next sentence is :code:`sentence_b`

    Args:
        location: Path to dataset
        shuffle: Shuffle the dataset after loading
        in_memory: Load the entire dataset in memory
        max_seq_len: Maximum length of the training example
        min_seq_len: Minimum length of the training example. Only
                     used with :code:`truncate_second` truncate_strategy
        truncate_stragety: The strategy to use if the training example > max_seq_len
                           one of :code:`proportional` or :code:`truncate_second`
    :code:`in_memory` doesn't seem to lead to any significant speedup and can be avoided
    though it can be tested individually

    """

    def __init__(self, location, shuffle=True, in_memory=False,
                 max_seq_len=512, min_seq_len=None,
                 truncate_strategy="proportional"):
        self.data = datasets.load_from_disk(location, keep_in_memory=in_memory)
        self.inds = np.arange(len(self.data))
        self.truncate_strategy = truncate_strategy
        self.max_seq_len = max_seq_len
        self.min_seq_len = min_seq_len
        if shuffle:
            print("Shuffling dataset")
            np.random.shuffle(self.inds)

    def reset(self):
        np.random.shuffle(self.inds)

    def __getitem__(self, i):
        output = {x: None for x in
                  ["input_ids", "token_type_ids",
                   "attention_mask", "special_tokens_mask",
                   "next_sentence_label"]}
        if np.random.choice([0, 1]):
            sent_a, sent_b, next_sent =\
                self.data[int(self.inds[i])], self.data[int(self.inds[i+1])], 1
        else:
            sent_a, sent_b, next_sent =\
                self.data[int(self.inds[i])], self.data[int(np.random.choice(self.inds))], 0
        len_a = len(sent_a['input_ids'])
        len_b = len(sent_b['input_ids'])
        # Since the max sentence length in the dataset is 512, if we
        # concatenate two sentences it becomes > 512. In that case, reduce
        # the lengths according to a strategy
        max_len = 512
        if len_a + len_b - 1 > max_len:
            if self.truncate_strategy == "proportional":
                limit_a = int(max_len * len_a / (len_a+len_b))+1
                limit_b = int(max_len * len_b / (len_a+len_b))
            elif self.truncate_strategy == "truncate_second":
                min_len_b = self.min_seq_len
                max_len_a = max_len - min_len_b
                if len_a > max_len_a:
                    limit_a = max_len_a
                    limit_b = len_b if len_b < min_len_b else min_len_b
                else:
                    limit_a = len_a
                    limit_b = max_len - len_a
            else:
                raise ValueError(f"Unknown truncate strategy {self.truncate_strategy}")
        else:
            limit_a = len_a
            limit_b = len_b

        sep = sent_a['input_ids'][-1]
        output["input_ids"] = torch.as_tensor([*sent_a['input_ids'][:limit_a-1], sep,
                                               *sent_b['input_ids'][1:limit_b-1], sep],
                                              dtype=torch.long)
        output["token_type_ids"] = torch.as_tensor([*sent_a['token_type_ids'][:limit_a],
                                                    *[1 for _ in sent_b['token_type_ids'][1:limit_b]]],
                                                   dtype=torch.long)
        output["attention_mask"] = torch.ones(len(sent_a['input_ids'][:limit_a])
                                              + len(sent_b['input_ids'][:limit_b]) - 1,
                                              dtype=torch.long)
        output["special_tokens_mask"] = torch.as_tensor([*sent_a['special_tokens_mask'][:limit_a-1], 1,
                                                         *sent_b['special_tokens_mask'][1:limit_b-1], 1],
                                                        dtype=torch.long)
        output["next_sentence_label"] = next_sent
        return output

    def __len__(self):
        return len(self.data)


def serialize_np_array(a):
    memfile = io.BytesIO()
    np.save(memfile, a)
    memfile.seek(0)
    return memfile.read()


def deserialize_np_array(b):
    memfile = io.BytesIO()
    memfile.write(b)
    memfile.seek(0)
    return np.load(memfile)


def _mask_tokens(inputs, special_tokens_mask=None, tokenizer=None,
                 mlm_probability=0.15, ignore_index=-1):
    """Prepare masked tokens inputs/labels for masked language modeling
    80% MASK, 10% random, 10% original.

    """
    labels = inputs.clone()
    # We sample a few tokens in each sequence for MLM training (with probability
    # `mlm_probability`)
    probability_matrix = torch.full(labels.shape, mlm_probability)
    if special_tokens_mask is None:
        special_tokens_mask = [
            tokenizer.get_special_tokens_mask(val, already_has_special_tokens=True)
            for val in labels.tolist()
        ]
        special_tokens_mask = torch.tensor(special_tokens_mask, dtype=torch.bool)
    else:
        special_tokens_mask = special_tokens_mask.bool()

    probability_matrix.masked_fill_(special_tokens_mask, value=0.0)
    masked_indices = torch.bernoulli(probability_matrix).bool()
    # We only compute loss on masked tokens
    labels[~masked_indices] = ignore_index

    # 80% of the time, we replace masked input tokens with tokenizer.mask_token
    # ([MASK])
    indices_replaced = (torch.bernoulli(torch.full(labels.shape, 0.8)).bool() &
                        masked_indices)
    inputs[indices_replaced] = tokenizer.convert_tokens_to_ids(
        tokenizer.mask_token)

    # 10% of the time, we replace masked input tokens with random word
    indices_random = (torch.bernoulli(torch.full(labels.shape, 0.5)).bool() &
                      masked_indices & ~indices_replaced)
    random_words = torch.randint(len(tokenizer), labels.shape, dtype=torch.long)
    inputs[indices_random] = random_words[indices_random]

    # The rest of the time (10% of the time) we keep the masked input tokens
    # unchanged
    return inputs, labels


def _to_encoded_inputs(batch, tokenizer, sequence_length_alignment=8,
                       ignore_index=-1):
    batch_size = len(batch)
    As, Bs, are_random_next = [], [], []
    # static_masking = (len(batch[0]) > 3)
    static_masking = (len(batch.keys()) > 3)
    if static_masking:
        # assert len(batch[0]) == 5
        assert len(batch.keys()) == 5
        all_masked_lm_positions, all_masked_lm_labels = [], []
    # Unpack each field.
    for sample in batch:
        As.append(tuple(sample[0].split()))
        Bs.append(tuple(sample[1].split()))
        are_random_next.append(sample[2])
        if static_masking:
            all_masked_lm_positions.append(
                torch.from_numpy(deserialize_np_array(sample[3]).astype(int)))
            all_masked_lm_labels.append(sample[4].split())
    # Figure out the sequence length of this batch.
    batch_seq_len = max(
        (len(tokens_A) + len(tokens_B) + 3 for tokens_A, tokens_B in zip(As, Bs)))
    # Align the batch_seq_len to a multiple of sequence_length_alignment, because
    # TC doesn't like it otherwise.
    batch_seq_len = (((batch_seq_len - 1) // sequence_length_alignment + 1) *
                     sequence_length_alignment)
    # Allocate the input torch.Tensor's.
    input_ids = torch.zeros(batch_size, batch_seq_len, dtype=torch.long)
    token_type_ids = torch.zeros_like(input_ids)
    attention_mask = torch.zeros_like(input_ids)
    if static_masking:
        labels = torch.full_like(input_ids, ignore_index)
    else:
        special_tokens_mask = torch.zeros_like(input_ids)
    # Fill in the input torch.Tensor's.
    for sample_idx in range(batch_size):
        tokens_A, tokens_B = As[sample_idx], Bs[sample_idx]
        # Prepare the input token IDs.
        tokens = ('[CLS]',) + tokens_A + ('[SEP]',) + tokens_B + ('[SEP]',)
        input_ids[sample_idx, :len(tokens)] = torch.as_tensor(
            tokenizer.convert_tokens_to_ids(tokens),
            dtype=torch.long,
        )
        # Prepare the token type ids (segment ids).
        start_idx = len(tokens_A) + 2
        end_idx = len(tokens_A) + len(tokens_B) + 3
        token_type_ids[sample_idx, start_idx:end_idx] = 1
        # Prepare the attention mask (input mask).
        attention_mask[sample_idx, :end_idx] = 1
        if static_masking:
            # Prepare the MLM labels.
            labels[sample_idx, all_masked_lm_positions[sample_idx]] = torch.as_tensor(
                tokenizer.convert_tokens_to_ids(all_masked_lm_labels[sample_idx]),
                dtype=torch.long,
            )
        else:
            # Prepare special_tokens_mask (for DataCollatorForLanguageModeling)
            special_tokens_mask[sample_idx, 0] = 1
            special_tokens_mask[sample_idx, len(tokens_A) + 1] = 1
            special_tokens_mask[sample_idx, len(tokens_A) + len(tokens_B) + 2:] = 1
    # Compose output dict.
    encoded_inputs = {'input_ids': input_ids,
                      'token_type_ids': token_type_ids,
                      'attention_mask': attention_mask,
                      'next_sentence_labels': torch.as_tensor(
                          are_random_next,
                          dtype=torch.long,
                      )}
    if static_masking:
        encoded_inputs['labels'] = labels
    else:
        encoded_inputs['special_tokens_mask'] = special_tokens_mask
    return encoded_inputs


def collator_alt(batch, seq_align_len, tokenizer):
    output = {x: None for x in ["input_ids", "token_type_ids", "attention_mask",
                                "masked_lm_labels", "next_sentence_label"]}
    with torch.no_grad():
        inputs = batch['input_ids']
        batch_size = len(inputs)
        lengths = [*map(len, inputs)]
        max_len = max(lengths)
        width = int(np.ceil(max_len / seq_align_len) * seq_align_len)
        size = (batch_size, width)
        input_tensor = torch.zeros(size, dtype=torch.long)
        mask_tensor = torch.zeros(size, dtype=torch.long)
        for i, x in enumerate(inputs):
            input_tensor[i, :lengths[i]] = torch.tensor(x)
            # CHECK: Do we mask out CLS, SEP?
            mask_tensor[i, :lengths[i]] = 1
        output["input_ids"], output["masked_lm_labels"] = _mask_tokens(input_tensor, tokenizer=tokenizer)
        output["attention_mask"] = mask_tensor
    return output


def mlm_collator(batch, seq_align_len, tokenizer, pad_full=False):
    """Collate for MLM task

    Args:
        batch: A batch dictionary of instances. Should have 'input_ids'
        seq_align_len: Align sequences to multiple of this number
        tokenizer: tokenizer
        pad_full: pad to maximum seq_len (hard coded to 512)


    """
    output = {x: None for x in ["input_ids", "token_type_ids", "attention_mask",
                                "masked_lm_labels", "next_sentence_labels"]}
    lengths = [len(x['input_ids']) for x in batch]
    batch_size = len(batch)
    max_len = max(lengths)
    width = 512 if pad_full else int(np.ceil(max_len / seq_align_len) * seq_align_len)
    size = (batch_size, width)
    input_tensor = torch.zeros(size, dtype=torch.long)
    mask_tensor = torch.zeros(size, dtype=torch.long)
    special_tokens_mask_tensor = torch.zeros(size, dtype=torch.long)
    token_type_id_tensor = torch.zeros(size, dtype=torch.long)
    next_sentence_labels = []
    with torch.no_grad():
        for i, x in enumerate(batch):
            input_tensor[i, :lengths[i]] = x['input_ids']
            mask_tensor[i, :lengths[i]] = x['attention_mask']
            special_tokens_mask_tensor[i, :lengths[i]] = x['special_tokens_mask']
            token_type_id_tensor[i, :lengths[i]] = x['token_type_ids']
            next_sentence_labels.append(x['next_sentence_label'])
        output["input_ids"], output["masked_lm_labels"] = _mask_tokens(
            input_tensor, tokenizer=tokenizer,
            special_tokens_mask=special_tokens_mask_tensor)
        output["attention_mask"] = mask_tensor
        output["token_type_ids"] = token_type_id_tensor
        output["next_sentence_labels"] = torch.as_tensor(next_sentence_labels)
    return output



def get_wiki_books_loader(batch_size, num_workers, seq_align_len, shuffle=True):
    tokenizer = AutoTokenizer.from_pretrained("bert-base-uncased-whole")
<<<<<<< HEAD
    collate_fn = partial(collator, seq_align_len=seq_align_len, tokenizer=tokenizer)
    data = BertDataset("books-wiki-tokenized", shuffle=shuffle)
=======
    collate_fn = partial(mlm_collator, seq_align_len, tokenizer=tokenizer)
    data = BertDataset("books-wiki-tokenized", True)
>>>>>>> e8cd9e8c
    loader = torch.utils.data.DataLoader(data, shuffle=False,
                                         num_workers=num_workers, drop_last=False,
                                         pin_memory=True, batch_size=batch_size,
                                         collate_fn=collate_fn)
    return loader<|MERGE_RESOLUTION|>--- conflicted
+++ resolved
@@ -83,7 +83,6 @@
         else:
             limit_a = len_a
             limit_b = len_b
-
         sep = sent_a['input_ids'][-1]
         output["input_ids"] = torch.as_tensor([*sent_a['input_ids'][:limit_a-1], sep,
                                                *sent_b['input_ids'][1:limit_b-1], sep],
@@ -298,13 +297,8 @@
 
 def get_wiki_books_loader(batch_size, num_workers, seq_align_len, shuffle=True):
     tokenizer = AutoTokenizer.from_pretrained("bert-base-uncased-whole")
-<<<<<<< HEAD
-    collate_fn = partial(collator, seq_align_len=seq_align_len, tokenizer=tokenizer)
+    collate_fn = partial(mlm_collator, seq_align_len=seq_align_len, tokenizer=tokenizer)
     data = BertDataset("books-wiki-tokenized", shuffle=shuffle)
-=======
-    collate_fn = partial(mlm_collator, seq_align_len, tokenizer=tokenizer)
-    data = BertDataset("books-wiki-tokenized", True)
->>>>>>> e8cd9e8c
     loader = torch.utils.data.DataLoader(data, shuffle=False,
                                          num_workers=num_workers, drop_last=False,
                                          pin_memory=True, batch_size=batch_size,
